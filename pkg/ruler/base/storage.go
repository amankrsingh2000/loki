package base

import (
	"context"
	"flag"
	"fmt"

	"github.com/go-kit/log"
	"github.com/pkg/errors"
	"github.com/prometheus/client_golang/prometheus"
	promRules "github.com/prometheus/prometheus/rules"

	configClient "github.com/grafana/loki/pkg/configs/client"
	"github.com/grafana/loki/pkg/ruler/rulestore"
	"github.com/grafana/loki/pkg/ruler/rulestore/bucketclient"
	"github.com/grafana/loki/pkg/ruler/rulestore/configdb"
	"github.com/grafana/loki/pkg/ruler/rulestore/local"
	"github.com/grafana/loki/pkg/ruler/rulestore/objectclient"
	"github.com/grafana/loki/pkg/storage"
	"github.com/grafana/loki/pkg/storage/bucket"
	"github.com/grafana/loki/pkg/storage/chunk/client"
	"github.com/grafana/loki/pkg/storage/chunk/client/alibaba"
	"github.com/grafana/loki/pkg/storage/chunk/client/aws"
	"github.com/grafana/loki/pkg/storage/chunk/client/azure"
	"github.com/grafana/loki/pkg/storage/chunk/client/baidubce"
	"github.com/grafana/loki/pkg/storage/chunk/client/gcp"
	"github.com/grafana/loki/pkg/storage/chunk/client/hedging"
	"github.com/grafana/loki/pkg/storage/chunk/client/ibmcloud"
	"github.com/grafana/loki/pkg/storage/chunk/client/openstack"
	"github.com/grafana/loki/pkg/storage/chunk/client/ibmcloud"
)

// RuleStoreConfig configures a rule store.
// TODO remove this legacy config in Cortex 1.11.
type RuleStoreConfig struct {
	Type string `yaml:"type"`

	// Object Storage Configs
	Azure        azure.BlobStorageConfig   `yaml:"azure" doc:"description=Configures backend rule storage for Azure."`
	AlibabaCloud alibaba.OssConfig         `yaml:"alibabacloud" doc:"description=Configures backend rule storage for AlibabaCloud Object Storage (OSS)."`
	GCS          gcp.GCSConfig             `yaml:"gcs" doc:"description=Configures backend rule storage for GCS."`
	S3           aws.S3Config              `yaml:"s3" doc:"description=Configures backend rule storage for S3."`
	BOS          baidubce.BOSStorageConfig `yaml:"bos" doc:"description=Configures backend rule storage for Baidu Object Storage (BOS)."`
	Swift        openstack.SwiftConfig     `yaml:"swift" doc:"description=Configures backend rule storage for Swift."`
<<<<<<< HEAD
	COS          ibmcloud.COSConfig        `yaml:"cos" doc:"description=Configures backend rule storage for IBM Cloud Object Storage (COS)."`
=======
	COS          ibmcloud.COSConfig 	   `yaml:"cos" doc:"description=Configures backend rule storage for IBM Cloud Object Storage (COS)."`
>>>>>>> 5857ccce
	Local        local.Config              `yaml:"local" doc:"description=Configures backend rule storage for a local file system directory."`
	
	mock rulestore.RuleStore `yaml:"-"`
}

// RegisterFlags registers flags.
func (cfg *RuleStoreConfig) RegisterFlags(f *flag.FlagSet) {
	cfg.Azure.RegisterFlagsWithPrefix("ruler.storage.", f)
	cfg.AlibabaCloud.RegisterFlagsWithPrefix("ruler.storage.", f)
	cfg.GCS.RegisterFlagsWithPrefix("ruler.storage.", f)
	cfg.S3.RegisterFlagsWithPrefix("ruler.storage.", f)
	cfg.Swift.RegisterFlagsWithPrefix("ruler.storage.", f)
	cfg.Local.RegisterFlagsWithPrefix("ruler.storage.", f)
	cfg.BOS.RegisterFlagsWithPrefix("ruler.storage.", f)
	cfg.COS.RegisterFlagsWithPrefix("ruler.storage.", f)
	f.StringVar(&cfg.Type, "ruler.storage.type", "", "Method to use for backend rule storage (configdb, azure, gcs, s3, swift, local, bos)")
}

// Validate config and returns error on failure
func (cfg *RuleStoreConfig) Validate() error {
	if err := cfg.Swift.Validate(); err != nil {
		return errors.Wrap(err, "invalid Swift Storage config")
	}
	if err := cfg.Azure.Validate(); err != nil {
		return errors.Wrap(err, "invalid Azure Storage config")
	}
	if err := cfg.S3.Validate(); err != nil {
		return errors.Wrap(err, "invalid S3 Storage config")
	}
<<<<<<< HEAD
	/* currently cos does not support storage class so we don't add validation
	if err := cfg.COS.Validate(); err != nil {
		return errors.Wrap(err, "invalid COS Storage config")
	}
	*/
=======
	if err := cfg.COS.Validate(); err != nil {
		return errors.Wrap(err, "invalid COS Storage config")
	}
>>>>>>> 5857ccce
	return nil
}

// IsDefaults returns true if the storage options have not been set
func (cfg *RuleStoreConfig) IsDefaults() bool {
	return cfg.Type == ""
}

// NewLegacyRuleStore returns a rule store backend client based on the provided cfg.
// The client used by the function is based a legacy object store clients that shouldn't
// be used anymore.
func NewLegacyRuleStore(cfg RuleStoreConfig, hedgeCfg hedging.Config, clientMetrics storage.ClientMetrics, loader promRules.GroupLoader, logger log.Logger) (rulestore.RuleStore, error) {
	if cfg.mock != nil {
		return cfg.mock, nil
	}

	if loader == nil {
		loader = promRules.FileLoader{}
	}

	var err error
	var client client.ObjectClient

	switch cfg.Type {
	case "azure":
		client, err = azure.NewBlobStorage(&cfg.Azure, clientMetrics.AzureMetrics, hedgeCfg)
	case "gcs":
		client, err = gcp.NewGCSObjectClient(context.Background(), cfg.GCS, hedgeCfg)
	case "s3":
		client, err = aws.NewS3ObjectClient(cfg.S3, hedgeCfg)
	case "bos":
		client, err = baidubce.NewBOSObjectStorage(&cfg.BOS)
	case "swift":
		client, err = openstack.NewSwiftObjectClient(cfg.Swift, hedgeCfg)
	case "cos":
<<<<<<< HEAD
		client, err = ibmcloud.NewCOSObjectClient(cfg.COS, hedgeCfg)
=======
		client, err = ibmcloud.NewCOSObjectClient(cfg.COS, hedgeCfg) 
>>>>>>> 5857ccce
	case "local":
		return local.NewLocalRulesClient(cfg.Local, loader)
	default:
		return nil, fmt.Errorf("unrecognized rule storage mode %v, choose one of: configdb, gcs, s3, swift, azure, local", cfg.Type)
	}

	if err != nil {
		return nil, err
	}

	return objectclient.NewRuleStore(client, loadRulesConcurrency, logger), nil
}

// NewRuleStore returns a rule store backend client based on the provided cfg.
func NewRuleStore(ctx context.Context, cfg rulestore.Config, cfgProvider bucket.TenantConfigProvider, loader promRules.GroupLoader, logger log.Logger, reg prometheus.Registerer) (rulestore.RuleStore, error) {
	if cfg.Backend == configdb.Name {
		c, err := configClient.New(cfg.ConfigDB)
		if err != nil {
			return nil, err
		}

		return configdb.NewConfigRuleStore(c), nil
	}

	if cfg.Backend == local.Name {
		return local.NewLocalRulesClient(cfg.Local, loader)
	}

	bucketClient, err := bucket.NewClient(ctx, cfg.Config, "ruler-storage", logger, reg)
	if err != nil {
		return nil, err
	}

	store := bucketclient.NewBucketRuleStore(bucketClient, cfgProvider, logger)
	if err != nil {
		return nil, err
	}

	return store, nil
}<|MERGE_RESOLUTION|>--- conflicted
+++ resolved
@@ -27,7 +27,6 @@
 	"github.com/grafana/loki/pkg/storage/chunk/client/hedging"
 	"github.com/grafana/loki/pkg/storage/chunk/client/ibmcloud"
 	"github.com/grafana/loki/pkg/storage/chunk/client/openstack"
-	"github.com/grafana/loki/pkg/storage/chunk/client/ibmcloud"
 )
 
 // RuleStoreConfig configures a rule store.
@@ -42,13 +41,9 @@
 	S3           aws.S3Config              `yaml:"s3" doc:"description=Configures backend rule storage for S3."`
 	BOS          baidubce.BOSStorageConfig `yaml:"bos" doc:"description=Configures backend rule storage for Baidu Object Storage (BOS)."`
 	Swift        openstack.SwiftConfig     `yaml:"swift" doc:"description=Configures backend rule storage for Swift."`
-<<<<<<< HEAD
 	COS          ibmcloud.COSConfig        `yaml:"cos" doc:"description=Configures backend rule storage for IBM Cloud Object Storage (COS)."`
-=======
-	COS          ibmcloud.COSConfig 	   `yaml:"cos" doc:"description=Configures backend rule storage for IBM Cloud Object Storage (COS)."`
->>>>>>> 5857ccce
 	Local        local.Config              `yaml:"local" doc:"description=Configures backend rule storage for a local file system directory."`
-	
+
 	mock rulestore.RuleStore `yaml:"-"`
 }
 
@@ -76,17 +71,6 @@
 	if err := cfg.S3.Validate(); err != nil {
 		return errors.Wrap(err, "invalid S3 Storage config")
 	}
-<<<<<<< HEAD
-	/* currently cos does not support storage class so we don't add validation
-	if err := cfg.COS.Validate(); err != nil {
-		return errors.Wrap(err, "invalid COS Storage config")
-	}
-	*/
-=======
-	if err := cfg.COS.Validate(); err != nil {
-		return errors.Wrap(err, "invalid COS Storage config")
-	}
->>>>>>> 5857ccce
 	return nil
 }
 
@@ -122,11 +106,7 @@
 	case "swift":
 		client, err = openstack.NewSwiftObjectClient(cfg.Swift, hedgeCfg)
 	case "cos":
-<<<<<<< HEAD
 		client, err = ibmcloud.NewCOSObjectClient(cfg.COS, hedgeCfg)
-=======
-		client, err = ibmcloud.NewCOSObjectClient(cfg.COS, hedgeCfg) 
->>>>>>> 5857ccce
 	case "local":
 		return local.NewLocalRulesClient(cfg.Local, loader)
 	default:
